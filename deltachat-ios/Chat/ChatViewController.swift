--- conflicted
+++ resolved
@@ -197,16 +197,14 @@
         return view
     }()
 
-<<<<<<< HEAD
     /// Cached webxdc vc to show if user clicked the same webxdc message
     private var lastWebxdcViewController: WebxdcViewController?
-=======
+
     private var _bag: [Any/*Cancellable*/] = []
     @available(iOS 13.0, *) private var bag: [AnyCancellable] {
         get { _bag.compactMap { $0 as? AnyCancellable } }
         set { _bag = newValue }
     }
->>>>>>> 94c35dff
 
     init(dcContext: DcContext, chatId: Int, highlightedMsg: Int? = nil) {
         self.dcContext = dcContext
