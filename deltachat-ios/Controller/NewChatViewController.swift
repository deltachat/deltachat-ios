--- conflicted
+++ resolved
@@ -294,7 +294,6 @@
         if dcContext.getChatIdByContactId(contactId: contactId) != 0 {
             self.dismiss(animated: true, completion: nil)
             self.coordinator?.showNewChat(contactId: contactId)
-<<<<<<< HEAD
         } else {
             let dcContact = DcContact(id: contactId)
             let alert = UIAlertController(title: String.localizedStringWithFormat(String.localized("ask_start_chat_with"), dcContact.nameNAddr),
@@ -305,17 +304,10 @@
                 self.coordinator?.showNewChat(contactId: contactId)
             }))
             alert.addAction(UIAlertAction(title: String.localized("cancel"), style: .cancel, handler: { _ in
-                self.dismiss(animated: true, completion: nil)
+                self.reactivateSearchBarIfNeeded()
             }))
             present(alert, animated: true, completion: nil)
         }
-=======
-        }))
-        alert.addAction(UIAlertAction(title: String.localized("cancel"), style: .cancel, handler: { _ in
-            self.reactivateSearchBarIfNeeded()
-        }))
-        present(alert, animated: true, completion: nil)
->>>>>>> e49acdac
     }
 
     private func reactivateSearchBarIfNeeded() {
