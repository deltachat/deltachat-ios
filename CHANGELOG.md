--- conflicted
+++ resolved
@@ -13,6 +13,9 @@
 - Share flow rework
 - Fix: Share to Delta Chat when already in Delta Chat now works
 - Fix: Drag and Dropping text into the chat
+- Share flow rework
+- Fix: Share to Delta Chat when already in Delta Chat now works
+- Fix: Drag and Dropping text into the chat
 
 
 ## v2.11.0
@@ -60,7 +63,6 @@
 - Extend webxdc view into safe area
 - Open media tabs deterministically at 'Apps'
 - Move 'Edit Group Name' to three-dot-menu
-<<<<<<< HEAD
 - Sort apps by "recently updated"
 - Add bio to vcards
 - Images with huge pixel sizes are sent as "Files"
@@ -78,11 +80,6 @@
 - After some time, add a device message asking to donate. Can't wait? Donate today at https://delta.chat/donate
 - Update translations
 - Update to core 2.8.0
-=======
-- Share flow rework
-- Fix: Share to Delta Chat when already in Delta Chat now works
-- Fix: Drag and Dropping text into the chat
->>>>>>> 05603d24
 
 
 ## v1.58.6
