# Delta Chat iOS Changelog

## Unreleased

- Disappearing messages options range from 5 minutes to 1 year now
- Share email address for email contacts instead of vCard
- In case of errors, tapping message text or status opens "message info" directly
- Flatten profile menu
- Show possible notification issues promimently in settings
- Show addresses for address contacts only
- Option to copy contact profile's "Encryption Info" to the clipboard
- User colors get a more consistent appearance
- Create user colors based on cryptographic identity instead of address
- Withdraw all QR codes when one QR code is withdrawn
- Experimental "Debug Calls" option replaces "Videochat Invitation" experiment
- Fix: Make calendar files available as an attachment
- Fix transparency of larger stickers
- Fix: do not show letter icon for partially downloaded messages
<<<<<<< HEAD
- Fix: notifications now show up while the app is inactive in foreground (eg when in the app switcher)
=======
- Fix group creation and verification issues
- Update translations and local help
- Update to core 2.18.0
>>>>>>> 16eca744


## v2.11.0
2025-08

- Allow to clone email chats
- Fix: Prevent the drag preview from showing upside down when long pressing reaction on an image
- Fix some small bugs
- Add Estonian translation
- Update translations and local help
- Update to core 2.11.0


## v2.10.0
2025-08

- Do not enlarge default icons as 'Saved Messages' or 'Device Chat'
- Show 'Saved Messages' icon in title
- When tapping an email address, open existing encrypted chat, if any
- Update translations
- Update to core 2.10.0


## v2.9.0
2025-08

- Fix: Display correct timer value for ephemeral timer changes
- Fix sometimes wrong daymarkers
- Fix: Disable non-functional 'disappearing messages' in classic email chats
- Fix: Don't enlage email chats avatar placeholder
- Fix contacts in global search sometimes displaying superfluous and wrong time
- Update translations
- Update to core 2.9.0


## v2.8.0
2025-07

- Separate between unencrypted and encrypted chats, avoiding mixing of encrypted/unencrypted messages in the same chat
- Removed padlocks, as encrypted is the default "normal" state. Instead, unencrypted email is marked with a small letter icon
- Classic email chats get a big letter icon making it easy to recognize
- Green checkmarks removed where they mostly refer to encryption, which is the default now. They are still used for profile's "Introduced by"
- Add "e2ee encrypted" info message to all e2ee chats
- Option to create a new email with subject and recipients
- Extend webxdc view into safe area
- Open media tabs deterministically at 'Apps'
- Move 'Edit Group Name' to three-dot-menu
- Sort apps by "recently updated"
- Add bio to vcards
- Images with huge pixel sizes are sent as "Files"
- Improve sorting "Saved Messages"
- Improve logging and error handling
- Replace "Broadcast Lists" experiment by "Channels"
- Indicate which message was scrolled to (eg by tapping a quote or a notification)
- Easier recognizable date headlines
- Fix: No longer missing notifications when app was terminated by the system
- Fix: More resilient members adding (by ordering recipients by time of addition)
- Fix connection getting stuck sometimes (by handling errors when draining FETCH responses)
- Fix some timeout errors
- Fix updating avatars when scanning other's QR code
- Fix realtime late join
- After some time, add a device message asking to donate. Can't wait? Donate today at https://delta.chat/donate
- Update translations
- Update to core 2.8.0


## v1.58.6
2025-06

- Access "Apps & Media" by an dedicated icon in chat's upper right corner
- "All Apps & Media" are available from the settings
- Clearer app lists by removing redundant "App" subtitle
- Speed up opening profiles
- Improve hint for app drafts
- Show 'Disappearing Messages' state alrady in menu
- Fix sending voice messages if "Settings / Chats / Media Quality" is set to "Worse Quality"
- Fix: align avatar in groups to message
- Fix: return correct results when searching for a space
- Fix: show video recoding and similar errors in an alert
- Fix: video compression on iOS 16
- Fix: attaching GIFs and webP from gallery
- Fix: drag and drop videos on iOS 15
- Fix: attaching files on iOS 15
- Fix: properly close webxdc
- Fix message bubble ghosting
- Update translations and local help
- Using core 1.159.5


## v1.58.5
2025-05

- Save multiple selected messages in one go
- Improve voice message UI
- Fix bitrate for "worse" outgoing media quality
- Fix notification sound
- Using core 1.159.5


## v1.58.4
2025-05

- Nicer profile, focusing on recognizing contacts
- Fix adding chats from different profiles to widget
- Fix: Show errors if changing address fails
- Fix staging webxdc apps
- Fix long tapping chats on iPad
- Update translations and local help
- Update to core 1.159.5


## v1.58.3
2025-05

- Select and send multiple images at the same time
- Recode videos to reasonable quality and size
- Attach images and videos as original files
- Support pasted GIFs
- Notifications in Notification Center are grouped by chat
- More characters in notification before truncating
- Fix: separate multiple notifications coming in at the same time
- Fix: tapping a notification when app was terminated now opens the notifications context
- Fix: keep message in edit on app switches
- Fix old chats with failed securure join rendered without input bar sometimes
- Update translations and local help
- Update to core 1.159.3


## v1.58.1
2025-04

- Modernise "Close" button in overlay sheets
- Full-screen display of own avatar from "your profile" settings
- Tapping info messages with contacts open the contact's profile
- Hide superfluous "Show Classic E-mails" advanced setting for chatmail
- Add a message with further information when securejoin times out (instead of allowing to send unencrypted)
- Forwarding messages do not inherit "Edited" state
- Contact encryption info show adresses
- Data saving: do not send messages to the server if user is the only member of the chat in single-device usage
- Protect metadata: encrypt message's sent date
- Do not fail to send messages in groups if some encryption keys are missing
- Synchronize contact name changes across devices
- Hide address in primary settings screen, so it cannot be passed around without e2ee info
- Show self bio summary in primary settings screen
- Fix: make vcards compatible to Proton Mail again
- Fix: encrypt broadcast list and make them work again with chatmail
- Fix changing group names that was not working in some situations
- Fix: do not show outdated message text in "Message Info" of an edited message
- Update translations and local help
- Update to core 1.159.1


## v1.54.5
2025-03

- Edit your messages (#2621, #2611)
- Delete your messages for everyone (#2621, #2611)
- Search "Saved Messages" from title bar (it was available in profile before) (#2630, #2633)
- Remove "Manage Keys" and "Import Autocrypt Setup Message"; use "Add Second Device" instead
- Allow better avatar (profile picture) quality
- Remove notifications from chat that was deleted from other device
- When a chat is deleted, also delete its messages from server
- Add mute option "8 hours"
- Improve deletion confirmation for "Device Messages"
- Fix decompression get stuck, leading to random errors sometimes
- Fix rare crash when switching server and server reports bad quota
- Fix names of explicitly attached files (#2628)
- Fix hiding of "disappearing messages" icon in edit mode
- Fix rare crash when viewing avatars
- Fixed more minor bugs
- Update translations
- Update core to 1.157.2


## v1.54.3
2025-03

- Sync message and chat deletion to other devices
- Do not allow non-members to change ephemeral timer settings of groups
- Properly display padlock when the message is not sent over the network
- Allow scanning multiple QR-invitation codes without needing to wait for completion to scan the next one
- When reactions are seen in one device, remove notification from your other devices
- Don't disturb with notification when someone leave a group
- Share files generated by webxdc apps directly (#2606)
- Tweak menu order (#2604)
- Save space by Deduplicating files on sending (#2612)
- Accessibility: voice over reads a reaction summary for messages (#2608)
- Detect incompatible profiles from newer app version when importing them
- Prepare the app for receiving edited messages (#2611)
- Prepare the app for receiving message deletion requests (#2611)
- Show sender in "Saved Messages"
- Fix: Hide read-only chats on forwarding and sort list accordingly (#2436)
- Fix: Let 'Cancel' work as expecting when forwarding messages (#2436)
- Fix: Preserve filenames on sharing (#2605)
- Fix parsing some messages
- Update translations and local help
- Update core to 1.156.2


## v1.54.0
2025-02

- Improve "message menu": many options are now faster accessible (#2586)
- When forwarding to "Saved Messages", if possible, save the message including context (#2587)
- Copy scanned QR code text to clipboard (#2582, #2594)
- Improve "All media empty" and "Block contact" wordings (#2580)
- Unify buttons and icons (#2584)
- Hide unneeded buttons in contact profiles (#2589, #2590)
- Fix "Add Second Device" issues when scanning older QR codes (#2599)
- Fix vcards reading issues (#2599)
- Fix: Allow to share contacts that do not have a chat (#2583)
- Fix: update attach menu when location streaming is enabled/disabled (#2598)
- Update translations and local help
- Update core to 1.155.4


## v1.52.2
2025-01

- Add option to "Save" a message to the messages' context menu (#2527)
- Saved messages are marked by a little star (#2527)
- In the "Saved Messages" chat, messages are shown in context and have an option to go to the original (#2527)
- New group consistency algorithm (#2564)
- The app now requires less storage by deduplicating newly received/sent files (#2564)
- Show 'unconnected' and 'updating' states in profile switcher (#2553)
- Access recently used apps from app-picker ("Attach / Apps") (#2530)
- Add 'Paste from Clipboard' to onboarding QR code scanners (#2559)
- Detect Stickers when dropped, pasted or picked from Gallery (#2535)
- Modernize menus (#2545, #2558)
- Clearer icons (#2555)
- Clearer QR code reset options (#2570)
- Fix adding sticker from keyboard on iOS 18 (#2569)
- Fix: In 'View Log', hide keyboard when scrolling down (#2541)
- Fix: Experimental location sharing now ends at the specified interval even if you don't move (#2537)
- Fix crash on profile deletion (#2554)
- Fix hiding of the bottom bar when archive is opened (#2560)
- Fix: Show error message when voice recording permissions are missing (#2555)
- Fix rare issue where some messages are not synced between multiple devices (#2564)
- Fix: do not allow private replies info-messages resulting in invalid chat (#2571)
- minimum system version is iOS 14 now (all iOS 13 devices can upgrade to iOS 14) (#2459)
- Update translations and local help (#2561, #2564)
- Update core to 1.155.2


## v1.50.5
2025-01

- More modern attach menu (#2522)
- Attach mini apps using the App-picker from the attach menu (#2450)
- Show the apps-tab unconditionally (#2526)
- Append dropped URLs to text field instead of attaching as file (#2523)
- Drag images from a chat and drop it to another chat or even to another app (use a second finger for navigating!) (#2509)
- Paste .webp images via drag'n'drop (#2507)
- Add "Copy Image" to messages' conext menu (#2508)
- Long-tap a proxy to share or delete (#2521)
- "Message Info" is moved to messages' context menu at "More Options / ..." (#2510)
- To easier differ between multiple profiles, set a "Private Tag" (long tap profile switcher) (#2511)
- In profile switcher's context menu, you have quick access to "Mute Notifications" for a profile (#2511)
- Sort profiles to top in profile switcher, see context menu (#2519)
- Allow cancelling profile edits, force a name when editing profile (#2506)
- Fix scrolling issue when cancelling a screen (#2504)
- Fix layout of 'No contacts found' message (#2517)
- Fix position of 'Attach Contact's 'Cancel' button (#2532)
- Using core 1.153.0


## v1.50.4
2025-01

- Access your favorite apps and chats from the Homescreen using our shiny new widget (requires iOS 17) (#2406, #2449)
- Add and remove apps and chats to that widget (#2426, #2449)
- In favour to the new widget, the old "Add to Homescreen" option, that stopped working on most recent OS, got removed (#2456)
- More modern look for the settings pages (#2474)
- Add option to toggle notifications for mentions (as replies or reactions) in groups (#2434)
- Access system notification settings directly from the new notification settings (#2434)
- Long-tap links for copying to clipboard (#2445)
- Hide address in titles: protect against over-the-shoulder-attacks, improve screenshot privacy, clear UX (#2447)
- Prevent automatic limited access alert (#2480)
- Much smoother, motion reduced message list when using attach or other options (#2481)
- mark holiday notice messages as bot-generated
- prefer to encrypt even if peers have their preference to "no preference"
- start ephemeral messages timers when the chat is archived or noticed"
- Fix: Never change Sticker to Image if file has non-image extension
- Fix crashes when scanning some shadowsocks proxy QR codes
- Fix: Don't consider punctuation and control chars as part of file extension
- Fix: don't mark contacts as bot when receiving location-only and sync messages
- Fix: No notification and 30 sec stale app when NSE crashed in background from running out of memory (#2477)
- Fix: Disappearing message input field after cancelled gallery selection (#2392)
- Fix: Don't show message-input when forwarding (#2435)
- Fix: Don't change navigation-bar-appearance when visiting wallpape settings (#2496)
- minimum system version is iOS 13 now (#2459)
- Update translations and local help
- Update core to 1.153.0


## v1.50.3
2024-12

- Don't change order of proxies when selecting a new one (#2414)
- Add info messages about implicit membership changes if group member list is recreate
- Show a Webxdc-app in chat (#2413)
- Fix encrypted messages failures on some accounts (ignore garbage at the end of keys)
- Fix: Don't add "Failed to send message to ..." info messages to group chats
- Fix: Add self-addition message to chat when recreating member list
- Fix not showing "Notifications: Connected" even though PUSH is available (do not subscribe to heartbeat if already subscribed to PUSH)
- Fix "Show Full Message" being empty sometimes (if multiple text parts are cut)
- Update to core 1.152.0


## v1.50.1
2024-12

- Show notifications for reactions on own messages (#2331)
- Icons for Dark-mode and tint colors (#2425)
- offer to open http-links detected as proxy also in the browser (#6237)
- Improve compatibility with classic email clients in the outgoing messages
- Use Rustls for connections with strict TLS
- Mark Saved Messages chat as protected
- Allow the user to replace maps integration
- QR codes for adding contacts and joining groups provide help when opened in a normal browser
- Encrypt notification tokens
- Webxdc can now trigger notifications
- Webxdc can now deep-link to internal sections when you click their info-messages in chat
- Use privacy-preserving webxdc addresses
- fix: Trim whitespace from scanned QR codes
- fix quotes: Line-before-quote may be up to 120 character long instead of 80
- fix: Prevent accidental wrong-password-notifications
- fix: Remove footers from "Show Full Message..."
- fix: Only add "member added/removed" messages if they actually do that
- fix: Update state of message when fully downloading it
- fix: send message: Do not fail if the message does not exist anymore
- fix: Do not percent-encode dot when passing to autoconfig server (so, fix handling of some servers)
- fix displaynames not being updated when intially scanned by a QR code
- update to core 1.151.5


## v1.48.4
2024-11

- Add an option to use Proxy-servers (#2382, #2390)
- Show on Chatlist if there are Proxy-servers (#2383)
- Detect Proxy-servers in Chat-messages (#2389)
- Share Proxy-servers with your friends, family and allies (#2394)
- Scan Proxy-QR-Codes (#2404)
- fix: no startup delay when processing PUSH notifications in parallel, just show "Updating..." in title bar
- fix: show forward-icon on iOS 15 and older
- using core 1.148.6


## v1.48.3
2024-11

- do not miss new messages when being inside a chat, the "Back" button now has an "unread" badge
- no more useless scrolling and jumping when opening a chat and during chatting. solid!
- select multiple chats or messages with two-finger pan gestures
- improve chatlist swipe gestures: trailing to mute/archive/delete - leading to pin/mark-read
- allow to mute or unmute multiple selected chats at the same time
- open "Invite Links" (i.delta.chat) direclty inside the app
- check device owner (Passcode, Fingerprint, FaceID) on "Add Second Device", "Export" and "Password & Account"
- save traffic by supporting "IMAP COMPRESS"
- automatic reconfiguration, e.g. switching to implicit TLS if STARTTLS port stops working
- parallelize IMAP and SMTP connection attempts
- improve DNS caching
- always use preloaded DNS results
- prioritize cached results if DNS resolver returns many results
- always move auto-generated messages to DeltaChat folder
- ignore invalid securejoin messages silently
- delete messages from a chatmail server immediately by default
- make resending pending messages possible
- don't SMTP-send messages to self-chat if BccSelf is disabled
- HTTP(S) tunneling
- don't put displayname into From/To/Sender if it equals to address
- hide sync messages from INBOX (use IMAP APPEND command to upload sync messages)
- more verbose SMTP connection establishment errors
- log unexpected message state when resending fails
- smoother backup and "Add Second Device" progress bars
- assign messages to ad-hoc group with matching name and members
- use stricter TLS checks for HTTPS downloads (eg. Autoconfig)
- improve logging for failed QR code scans, AEAP, Autocrypt and sending errors
- show more context for the "Cannot establish guaranteed..." info message
- show images beside swipe gesture buttons
- simplifiy "Delete From Server" options for chatmail
- allow to copy text from "Message Info"
- show file name in "Message Info"
- add "Learn More" button to "Manage keys"
- cleanup chatlist's multi-select action bar
- show root SMTP connection failure in connectivity view
- fix memory leak when opening some view controller
- fix: don't ask for image access when opening gallery because it is not needed
- fix: when entering message-multi-select-mode via "Long tap / More Options", leave search mode
- fix sometimes missing input field or action bar
- fix: show multi-account notification also in the first 30 seconds when the app goes to background
- fix warning about wrong password
- fix app getting stale when receiving a PUSH notifications takes longer
- fix app getting stale on network changes
- fix: skip IDLE if we got unsolicited FETCH
- fix PUSH notifications not working during the frist 30 seconds after putting app to background
- fix: show correct number of messages affected by "Clear Chat"
- fix: recognize stickers sent from the keyboard as such also on iOS 18
- fix: Sort received outgoing message down if it's fresher than all non fresh messages
- fix: shorten message text in locally sent messages too
- fix: Set http I/O timeout to 1 minute rather than whole request timeout
- fix: don't sync QR code token before populating the group
- fix: do not get stuck if the message to download does not exist anymore
- fix: do not attempt to reference info messages
- fix: do not get stuck if there is an error transferring backup
- fix: make it possible to cancel ongoing backup transfer
- fix: reset quota when entering a new address
- fix: better detection of file extensions
- fix: "database locked" errors
- fix: never initialize realtime channels if realtime is disabled
- fix reception of realtime channels
- fix: normalize proxy URLs
- fix connections getting stuck in "Updating..." sometimes
- update translations and local help
- update to core 1.148.6


## v1.46.10
2024-09

- Add "Share invite link"-button to "QR Invite Code"-Screen (#2276)
- Enhance "edit name" dialog (#2286)
- Share contact from "contact profile" (#2273)
- Share Log as file (#2205)
- Tune down "copy to clipboard" on "contact profile" (#2274)
- "Invite friends" from settings and "New Chat" (#2277)
- Hide email in "New chat"-list for trusted contacts (#2272)
- Hide option to add contacts manually when chatmail (#2283)
- Fix a bug that the message-timestamp didn't update occasionally (#2270)
- Show contact when tapping on their name in Reactions-overview (#2259)
- Mark bots as ... bots (#2254)
- Improve chat-deletion-confirmation (#2254)
- Improve security and QR-code generation
- fix encryption compatibility with old Delta Chat clients
- fix moving outgoing auto-generated messages to the "DeltaChat" folder
- fix: try to create "INBOX.DeltaChat" if "DeltaChat" is not possible for some provider
- fix receiving messages with "DeltaChat" folder cannot be selected
- Update to core 1.142.12


## v1.46.9
2024-08

- Update translations
- Minor UI/UX-fixes (#2260)
- Support more modern QR-codes for backups
- using core 1.142.2


## v1.46.8
2024-08

- Mute based on profiles (#2245)
- Add default reactions if there are none (yet) (#2241)
- End search when tapping on "Chats" multiple times (#2239)
- Small code improvements that help make development easier (#2230, #2234, #2236, #2250, #2251)
- Reduce memory footprint (#2235)
- search non-english messages case-insensitive
- display attached contact's names in summaries and quotes
- protect From: and To: metadata where possible
- do not reveal sender's language metadata in read receipts
- allow importing contacts exported by Proton Mail
- no unarchiving of groups on member removal messages
- improve caching of DNS results
- focus on name for QR code titles
- report first error instead of the last on connection failure
- fix battery drain due to endless IMAP loop
- fix: keep "chatmail" state after failed reconfiguration
- fix issues with failed backup imports
- fix: avoid group creation on member removal messages
- fix downloading partially downloaded messages
- fix various networking bugs
- Minor UI/UX-fixes (#2231, #2247)
- update translations and local help (#2244, $2255)
- update to core 1.142.2


## v1.46.6
2024-07

- add search to "Attach / Contact"
- add option to mark all selected chats as being "Read" (long tap a chat to start select mode)
- add experimental realtime channels to create direct connections between devices
- tint "Delete" buttons red consistently
- fix "Add Second Device" layout for small screens
- fix: don't let keyboard cover parts of the log
- fix message input bar sometimes disappearing
- update translations and local help
- using core 1.140.2


## v1.46.5
2024-06

- contacts can be attached as "Cards" at "Attach / Contact";
  when the receiver taps the cards, guaranteed end-to-end encrypted can be established
- nicer display of "Contact Cards" (vcards), including the contact's avatar
- fewer traffic in larger chatmail groups by allowing more than 50 recipients per time
- tweak chat and gallery context menus
- share voice messages from the chat's context menu at "More Options"
  (images/videos/files can be easier shared from the previews)
- device update message is added as unread only for the first account
- best guess on pasting images and stage them instead of sending immediately;
  stickers, as usually tapped from the keyboard, are still send immediately
- use same "Delete Old Messages" options as on android/desktop
- fix: hide chat's scroll-down-button when the context menu is displayed
- fix input bar showing up when attach menu is opened
- fix migrated address losing verified status and key on experimental AEAP
- fix: allow creation of groups by outgoing messages without recipients
- fix: avoid group splits by preferring ID from encrypted header over references for new groups
- fix: do not fail to send images with wrong extensions
- fix: retry sending MDNs on temporary error
- fix: do not miss new messages while expunging the folder
- fix missing logging info lines
- fix: remove group member locally even if sending fails
- fix: revert group member addition if the corresponding message couldn't be sent
- update translations and local help
- update to core 1.140.2


## v1.46.2
2024-06

- fix: create new profile when scanning/tapping QR codes outside "Add Profile"
- fix: timestamp in vcards is optional
- update translations
- using core 1.139.6


## v1.46.0
2024-05

- new onboarding: you can create a new profile with one tap on "Create New Profile" -
  or use an existing login or second-device-setup as usual
- only show PUSH notifications if there is real content
- make received VCards tappable (attaching VCards is in the making :)
- "Profiles" are names as such throughout the app;
  note that these profiles exist on the device only, there is nothing persisted on the server
- adding contacts manually at "New Chat / New Contact / Add Contact Manually"
- faster reactions: access the reactions directly from the context menu, cleanup menu
- show reactions in summaries
- new map for - still experimental - location streaming (enable at "Settings / Advanced")
- advanced settings resorted, you'll also find "password & account" and "show classic emails" there
- improve resilience by adding references to the last three messages
- one-to-one chats are read-only during reasonable run of securejoin
- if securejoin is taking longer than expected, a warning is shown and messages can be sent
- improve resilience by including more entries in DNS fallback cache
- improve anonymous mailing lists by not adding hostname to Message-ID
- hide folder options if not supported by the used account
- subsequent taps on the "Chats" icon scroll that chatlist to the top
- show sum of unread chats on the chatlist's "Chats" icon
- use "universal logging system", making the logs available in tools like "Console.app"
- show recent log lines at "Advanced / View Log", if supported by the system
- support openpgp4fpr links inside webxdc
- fix: preserve upper-/lowercase of links from HTML-messages
- fix: rescan folders on "Watch Sent Folder" changes
- fix sometimes wrong sender name in "Message Info"
- fix: do not send avatar in securejoin messages before contact verification
- fix: avoid being re-added to groups just left
- fix: do not auto-delete webxdc apps that have recent updates
- fix: improve moving messages on gmail
- fix: improve chat assignments of not downloaded messages
- fix: do not create ad-hoc groups from partial downloads
- fix: improve connectivity on startup by adding backoff for IMAP connections
- fix: mark contact request messages as seen on IMAP server
- fix: convert images to RGB8 before encoding into JPEG to fix sending of large RGBA images
- fix: do not convert large GIF to JPEG
- fix receiving Autocrypt Setup Messages from K-9
- fix: delete expired locations and POIs with deleted chats
- fix: send locations more reliable
- fix: do not fail to send encrypted quotes to unencrypted chats, replace quote by "..." instead
- fix: always use correct "Saved Messages" icon when the chat is recreated
- fix: add white background to transparent avatars
- fix crashes when exporting or importing huge accounts
- fix: remove leading whitespace from subject
- fix problem with sharing the same key by several accounts
- fix busy looping eg. during key import
- fix remote group membership changes always overriding local ones
- fix webxdc links for securejoin
- fix: use the last header of multiple ones with the same name; this is the one DKIM was using
- fix migration of legacy databases
- fix: do not mark the message with locations as seen
- fix crashes when sharing on iPads
- update translations and local help
- update to core 1.139.6


## v1.44.1
2024-03

- show message content in PUSH notifications (unless disabled in the system settings)
- nicer summaries by using some emojis for attachment types
- "Message long-tap / Select More" added for read-only chats
- paste QR codes from any QR code page
- fix: open chats directly at the end, no more visible scrolling
- fix input bar displayed during attach or info sometimes
- fix: do not play a sound or switch on display for muted chat's PUSH notifications
- fix: not not add notifications for reactions
- fix: add white background to transparent avatars
- fix crashes when exporting or importing huge accounts
- fix: remove leading whitespace from subject
- fix problem with sharing the same key by several accounts
- fix busy looping eg. during key import
- fix remote group membership changes always overriding local ones
- update translations
- update to core 1.136.6


## v1.44.0
2024-03

- PUSH notification if supported by providers as chatmail
- send any emoji as reaction 💕
- enlarge the account switcher by swiping up
- offer "Select more" in read-only chats as well
- sync self-avatar and self-signature text across devices
- recognize "Trash" folder by name in case it is not flagged as such by the server
- send group avatars inline so that they do not appear as unexpected attachments
- fix: scroll down on opening chat
- fix sending sync messages on updating self-name etc.
- fix sometimes slow reconnects
- more bug fixes
- update translations and local help
- update to core 1.136.2


## v1.43.1 Testflight
2024-02

- add "Reactions": long tap a message to react to it ❤️
- reactions from others are shown below the messages
- tap a reaction below a message to get reaction details
- sharing QR code now shares "Invite Link":
  if tapped by with Delta Chat users, Delta Chat opens; otherwise the browser opens;
  the server does not get any information about the link details (as "Fragment" is not sent to server)
- copying/pasting QR code data now also supports invite links
- updated "welcome message" now focuses about how to get in contact
- add meaningful info message if provider does not allow unencrypted messages
- new option "Settings / Advanced / Read System Address Book":
  when enabled, the address book addresses are added to the "New Chat" activity
- faster reconnects when switching from a bad or offline network to a working network
- force a display name to be set when using an instant onboarding QR code
- add "Scan QR Code" button to 'New Chat'
- sum up all fresh messages of all accounts in app-icon
- improve notification statistics in "Connectivity View"
- move 'pinned' indicator right for cleaner UI
- focus on name and state for guaranteed e2ee chats; email address and other data are available in the profile
- add device message if outgoing messages are undecryptable
- add "From:" to protected headers for signed-only messages generated by some apps
- sync user actions for ad-hoc groups across devices
- sync contact creation/rename across devices
- encrypt read receipts
- only try to configure non-strict TLS checks if explicitly set
- accept i.delta.chat as well as openpgp4fpr: links
- add link to troubleshooting for "Add as Second Device" on welcome screen and update troubleshooting
- improve status/info message view
- accessibility: add voice over to image/video galleries
- fix chat title layout issue on iOS 16
- fix: just sent message sometimes appears only after re-entering a chat
- fix crashes caused by browsing through large galleries
- fix some images not shown in gallery
- fix: improve sharing large images and videos to Delta Chat
- fix status line sharpness
- fix compatibility issue with 1.42 when using "Add Second Device" or backups
- fix sometimes mangled links
- fix sometimes wrongly marked gossiped keys
- fix: guarantee immediate message deletion if "Delete Messages from Server" is set to "At once"
- fix: Never allow a message timestamp to be a lot in the future
- fix: make IMAP folder handling more resilient
- fix: delete resent messages on receiver side
- fix: do not drop unknown report attachments, such as TLS reports
- fix: be graceful with systems mangling the qr-code-date (macOS, iOS)
- fix unexpected line breaks in messages (by using Quoted-Printable MIME)
- fix: avoid retry sending for servers not returning a response code in time (force BCC-self)
- fix partially downloaded messages getting stuck in "Downloading..."
- fix inconsistent QR scan states (track forward and backward verification separately, mark 1:1 chat as verified as early as possible)
- fix duplicated messages for some providers as "QQ Mail"
- fix: do not remove contents from unencrypted Schleuder mailing lists messages
- fix: reset message error when scheduling resending
- fix marking some one-to-one chats as guaranteed
- fix: avoid multiple resending of messages on slow SMTP servers
- fix: more reliable connectivity information
- fix: delete received outgoing messages from SMTP queue
- fix timestamp of guaranteed e2ee info message for correct message ordering after backup restore
- fix: add padlock to empty part if the whole message is empty
- fix IDLE timeout renewal on keepalives and reduce it to 5 minutes
- fix: fail fast on LIST errors to avoid busy loop when connection is lost
- fix: improve checking if all members of a chat are verified
- fix: same "green checkmark" message order on all platforms
- fix CI by increasing TCP timeouts from 30 to 60 seconds
- update translations and local help
- update to core 1.135.0


## v1.42.8
2023-12

- fix checking for new messages in the background being aborted before finishing fetching the messages
- fix: sync pin/archive across devices also for groups created by non-delta-chats clients
- fix: show padlock in empty part if the whole message is empty
- fix: more reliable message pushing from IMAP implementations as mailbox.org
  (renew IDLE timeout on keepalives and reduce it to 5 minutes)
- update translations
- update to core 1.132.1


## v1.42.7
2023-12

- sync changes on "Your Profile Name", "Show Class Mails", "Read Receipts" options across devices
- immediate feedback when tapping chat titles
- fix crashes and notification issues due to races in shutdown event handler
- fix crashes and notification issues due to account lock file
- fix crashes and notification issues by fading out "encrypted database" experiment introduced in 1.28.0
  (database is still encrypted by the system, for existing "encrypted database" users a messages is shown)
- fix: align "Disappearing Messages" options with the ones used on android/desktop
- fix decryption errors when using multiple private keys
- fix more log in errors for providers as 163.com; this was introduced in 1.42.3
- update translations
- update to core 1.132.0


## v1.42.4
2023-11

- fix possibly infinite IMAP loop on some providers; this was introduced in 1.42.3
- fix log in error on some providers as 163.com; this was introduced in 1.42.3
- fix: do not allow swipe-to-reply on daymarkers or other markers
- fix instructions for how to play unsupported video formats
- update translations and local help
- update to core 1.131.7


## v1.42.3
2023-11

- fix: avoid infinite loop by failing fast on IMAP FETCH parsing errors
- update translations
- update to core 1.131.6


## v1.42.2
2023-11

- fix: do not replace the message with an error in square brackets
  when the sender is not a member of the protected group
- fix: compare addresses on QR code scans and at similar places case-insensitively
- fix: normalize addresses to lower case to catch unrecoverable typos and other rare errors
- fix: fetch contact addresses in a single query
- fix: sync chat name to other devices
- clarify, that encrypted databases will slow down the app and notifications
- update translations and local help
- update to core 1.131.5


## v1.42.1
2023-11

- fix "Member added" message not being a system message sometimes
- fix download button shown when download could be decrypted
- fix missing messages because of misinterpreted server responses (ignore EOF on FETCH)
- fix: re-gossip keys if a group member changed setup
- fix: skip sync when chat name is set to the current one
- fix: ignore unknown sync items to provide forward compatibility
  and to avoid creating empty message bubbles in "Saved Messages"
- update translations and local help
- update to core 1.131.4


## v1.41.8 Testflight
2023-11

- guarantee end-to-end-encryption in one-to-one chats, if possible
- if end-to-end-encryption cannot be guaranteed eg. due to key changes,
  the chat requires a confirmation of the user
- auto-detect if a new group can guaranteed end-to-end encryption
  (replaces experimental "verified groups")
- add "group created instructions" as info message to new chats
- clone group in the group's profile menu
- synchronize Accept/Blocked, Archived, Pinned and Mute across devices
- synchronize "Broadcast Lists" (experimental) across devices
- "QR Invite Code" is available after group creation in the group's profile
- backup filenames include the account name now
- "Broadcast Lists" (experimental) create their own chats on the receiver site
- add "Introduced by" information to contact profiles
- add info messages about implicitly added members
- add hardcoded fallback DNS cache
- more graceful ratelimit for .testrun.org subdomains
- faster message detection on the server
- improve handling of various partly broken encryption states by adding a secondary verified key
- add "Deactivate QR code" option when showing QR codes
  (in addition to deactivate and reactivate QR codes by scanning them)
- give instructions how to play unsupported video formats
- use same voice messages bitrates as on android and respect media quality setting
- add a privacy warning atop of logs
- fix: allow to QR scan groups when 1:1 chat with the inviter is a contact request
- fix: add "Setup Changed" message before the message
- fix: read receipts created or unblock 1:1 chats sometimes
- fix: do not skip actual message parts when group change messages are inserted
- fix broken chat names (encode names in the List-ID to avoid SMTPUTF8 errors)
- fix: mark 1:1 chat as protected when joining a group
- fix: raise lower auto-download limit to 160k
- fix: remove Reporting-UA from read receipt
- fix: do not apply group changes to special chats; avoid adding members to trashed chats
- fix: protect better against duplicate UIDs reported by IMAP servers
- fix: more reliable group consistency by always automatically downloading messages up to 160k
- fix: make sure, a QR scan succeeds if there is some leftover from a previously broken scan
- fix: allow other guaranteed e2ee group recipients to be unverified, only check the sender verification
- fix: switch to "Mutual" encryption preference on a receipt of encrypted+signed message
- fix hang in receiving messages when accidentally going IDLE
- fix: allow verified key changes via "member added" message
- fix: partial messages do not change group state
- fix: don't implicitly delete members locally, add absent ones instead
- fix configure error with "Winmail Pro Mail Server"
- fix: set maximal memory usage for the internal database
- fix: allow setting a draft if verification is broken
- fix joining verified group via QR if contact is not already verified
- fix: sort old incoming messages below all outgoing ones
- fix: do not mark non-verified group chats as verified when using securejoin
- fix: show only chats where we can send to on forwarding or sharing
- fix: improve removing accounts in case the filesystem is busy
- fix: don't show a contact as verified if their key changed since the verification
- fix sorting error with downloaded manually messages
- fix group creation when the initial group message is downloaded manually
- fix connectivity status view for servers not supporting IMAP IDLE
- fix: don't try to send more read receipts if there's a temporary SMTP error
- fix sending images and other files in location steaming mode
- fix connectivity view layout if eg. storage shows values larger than 100%
- fix scanning account-QR-codes on older phones that miss the Let's Encrypt system certificate
- fix: make Thunderbird show encrypted subjects
- fix: do not create new groups if someone replies to a group message with status "failed"
- fix: do not block new group chats if 1:1 chat is blocked
- fix "Show full message" showing a black screen for some messages received from Microsoft Exchange
- fix: skip read-only mailing lists from forwarding/share chat lists
- fix: do not allow dots at the end of email addresses
- fix: do not send images pasted from the keyboard unconditionally as stickers
- fix: forbid membership changes from possible non-members, allow from possible members
- fix: improve group consistency across members
- fix: delete messages from SMTP queue only on user demand
- fix: improve wrapping of email messages on the wire
- fix memory leak in IMAP
- fix: disable 'Add to Home Screen' for iOS 16+ as unsupported
- update provider database
- update translations and local help
- using core 1.131.2


## v1.40.3
2023-10

- fix a crash when opening the connectivity view on newer iOS versions
- minimum system version is iOS 12 now
- using core119


## v1.40.2
2023-10

- update libwebp and other libs
- remove meet.jit.si from default video chat instances as it requires login now
- update translations
- using core119


## v1.40.0
2023-08

- improve IMAP logs
- update "verified icon"
- fix: avoid IMAP move loops when DeltaChat folder is aliased
- fix: accept webxdc updates in mailing lists
- fix: delete webxdc status updates together with webxdc instance
- fix: prevent corruption of large unencrypted webxdc updates
- fix "Member added by me" message appearing sometimes within wrong context
- fix core panic after sending 29 offline messages
- fix: make avatar in qr-codes work on more platforms
- fix: preserve indentation when converting plaintext to HTML
- fix: remove superfluous spaces at start of lines when converting HTML to plaintext
- fix: always rewrite and translate member added/removed messages
- add Luri Bakhtiari translation, update other translations and local help
- update to core119


## v1.38.2
2023-06

- improve group membership consistency
- fix verification issues because of email addresses compared case-sensitive sometimes
- fix empty lines in HTML view
- fix empty links in HTML view
- update translations
- update to core117.0


## v1.37.0 Testflight
2023-06

- view "All Media" of all chats by the corresponding button
- new "Clear Chat" option in the profiles
- remove upper size limit of attachments
- save local storage: compress HTML emails in the database
- save traffic and storage: recode large PNG and other supported image formats
  (large JPEG were always recoded; images send as "File" are still not recorded or changed otherwise)
- also strip metadata from images before sending
  in case they're already small enough and do not require recoding
- strip unicode sequences that are useless but may trick the user (RTLO attacks)
- snappier UI by various speed improvements
- sticky search result headers
- accessibility: adaptive fonts in the welcome screen
- disabled "Read" button in the archive view if there is nothing that can be marked as read
- fix a bug that avoids pinning or archiving the first search results
- fix: exiting messages are no longer downloaded after configuration
- fix: don't allow blocked contacts to create groups
- fix: do not send messages when sending was cancelled while being offline
- fix various bugs and improve logging
- fix: show errors when trying to send locations without access
- update to core116.0


## v1.36.4
2023-04

- add "Paste From Clipboard" to QR code scanner
- fix fetch errors due to erroneous EOF detection in long IMAP responses
- fix crash in search when using the app on macos
- more bug fixes
- update translations and local help
- update to core112.7


## v1.36.1
2023-03

- new, easy method of adding a second device to your account:
  scan the QR code shown at "Settings / Add Second Device" with your new device
- revamped settings dialog
- show non-deltachat emails by default for new installations
  (you can change this at "Settings / Chats and Media)
- resilience against outages by caching DNS results for SMTP connections
  (IMAP connections are already cached since 1.34.11)
- make better use of dark/light mode in "Show full message"
- prefer TLS over STARTTLS during autoconfiguration, set minimum TLS version to 1.2
- use SOCKS5 configuration also for HTTP requests
- improve speed by reorganizing the database connection pool
- improve speed by decrypting messages in parallel
- improve reliability by using read/write instead of per-command timeouts for SMTP
- improve reliability by closing databases sooner
- improve compatibility with encrypted messages from non-deltachat clients
- add menu with links to issues reporting and more to help
- fix: update mute icon in chat's title
- fix: Skip "Show full message" if the additional text is only a footer already shown in the profile
- fix verifications when using for multiple devices
- fix backup imports for backups seemingly work at first
- fix a problem with gmail where (auto-)deleted messages would get archived instead of deleted
- fix deletion of more than 32000 messages at the same time
- update provider database
- update translations
- update to core112.4


## v1.35.0 Testflight
2023-02

- show non-deltachat emails by default for new installations
- add jumbomoji support: messages containing only emoji shown bigger
- verified marker shown right of the chat names now
- show hint on successful backups
- add option to copy QR codes to the clipboard
- show full messages: do not load remote content for requests automatically
- improve freeing of unused space
- cache DNS results for SMTP connections
- use read/write timeouts instead of per-command timeouts for SMTP
- prefer TLS over STARTTLS during autoconfiguration
- fix Securejoin for multiple devices on a joining side
- fix closing of database files, allowing proper shutdowns
- fix some database transactions
- fix a problem with Gmail where (auto-)deleted messages would get archived instead of deleted.
  Move them to the Trash folder for Gmail which auto-deletes trashed messages in 30 days
- fix: clear config cache after backup import. This bug sometimes resulted in the import to seemingly work at first
- speed up connections to the database
- improve logging
- update translations
- update to core110


## v1.34.12
2023-02

- disable SMTP pipelining for now
- improve logging
- update to core107.1


## v1.34.11
2023-01

- introduce DNS cache: if DNS stops working on a network,
  Delta Chat will still be able to connect to IMAP by using previous IP addresses
- speed up sending and improve usability in flaky networks by using SMTP pipelining
- show a dialog on backup success
- allow ogg attachments being shared to apps that can handle them
- add "Copy to Clipboard" option for mailing list addresses
- fix wrong counters shown in gallery sometimes
- fix SOCKS5 connection handling
- fix various bugs and improve logging
- update translations
- update to core107


## v1.34.10
2023-01

- fix: make archived chats visible that don't get unarchived automatically (muted chats):
  add an unread counter and move the archive to the top
- fix: send AVIF, HEIC, TXT, PPT, XLS, XML files as such
- fix: trigger reconnection when failing to fetch existing messages
- fix: do not retry fetching existing messages after failure, prevents infinite reconnection loop
- fix: do not add an error if the message is encrypted but not signed
- fix: do not strip leading spaces from message lines
- fix corner cases on sending quoted texts
- fix STARTTLS connection
- fix: do not treat invalid email addresses as an exception
- fix: flush relative database paths introduced in 1.34.8 in time
- prefer document name over webxdc name for home screen icons
- faster updates of chat lists and contact list
- update translations
- update to core106


## v1.34.8
2022-12

- If a classical-email-user sends an email to a group and adds new recipients,
  the new recipients will become group members
- treat attached PGP keys from classical-email-user as a signal to prefer mutual encryption
- treat encrypted or signed messages from classical-email-user as a signal to prefer mutual encryption
- VoiceOver: improve navigating through messages
- fix migration of old databases
- fix: send ephemeral timer change messages only of the chat is already known by other members
- fix: use relative paths to database and avoid problems eg. on migration to other devices or paths
- fix read/write timeouts for IMAP over SOCKS5
- fix: do not send "group name changes" if no character was modified
- add Greek translation, update other translations
- update to core104


## v1.34.7 Testflight
2022-12

- show audio recorder on half screen
- prevent From:-forgery attacks
- disable Autocrypt & Authres-checking for mailing lists because they don't work well with mailing lists
- small speedups
- improve logging
- fix crash on copy message with iOS 14.8
- fix detection of "All mail", "Trash", "Junk" etc folders
- fix reactions on partially downloaded messages by fetching messages sequentially
- fix a bug where one malformed message blocked receiving any further messages
- fix: set read/write timeouts for IMAP over SOCKS5
- update translations
- update to core103


## v1.34.6 Testflight
2022-11

- improve account switcher: use the icon atop the chatlist to switch, add and edit accounts
- allow removal of references contacts from the "New Chat" list
- show icon beside webxdc info messages
- show more debug info in message info, improve logging
- add default video chat instances
- VoiceOver: read out unread messages in account switch button and account switch view controller
- VoiceOver: improve order of read out content in chatlist
- fix muted VoiceOver after recording voice message
- fix: support mailto:-links in full-message-view
- fix direct share usage with multiple accounts
- fix emojis in webxdc
- fix potential busy loop freeze when marking messages as seen
- fix: suppress welcome messages after account import
- fix: apply language changes to all accounts
- fix chatlist's multi-edit "Cancel" button
- fix images for webxdc using the phaser library
- update translations and local help
- update to core101


## v1.34.1
2022-10

- show the currently selected account in the chatlist;
  a tap on it shows the account selector dialog
- show a "recently seen" dot on avatars if the contact was seen within ten minutes
- order contact and members lists by "last seen"
- support drag'n'drop to delta chat: eg. long tap an image from the system gallery
  and _with a second finger_ navigate to Delta Chat and then to the desired chat
- improve multi-select of messages: add "Copy to Clipboard", show selection count
- allow resending of messages from multi-select
- backup import: allow selection of different backups by a file selector
- show mailing list addresses in profile
- user friendlier system messages as "You changed the group image."
- allow replying with a voice message
- introduce a "Login" QR code that can be generated by providers for easy log in
- allow scanning of "Accounts" and "Logins" QR codes using system camera
- connectivity view shows disabled "Low Data Mode"/"Low Power Mode" as possible cause of problems
- truncate incoming messages by lines instead of just length
- for easier multi device setup, "Send Copy To Self" is enabled by default now
- add webxdc's to the home screen from the webxdc's menu,
  allowing easy access and integration
- add a webxdc selector to the "Attach" menu (the paperclip in message view)
- bigger avatar in message view title
- larger, easier to tap search and mute buttons in profiles
- fix: show gallery's "back" button on iOS 16
- fix: mark "group image changed" as system message on receiver side
- fix: improved error handling for account setup from QR code
- fix: do not emit notifications for blocked chats
- fix: show attached .eml files correctly
- fix: don't prepend the subject to chat messages in mailing lists
- fix: reject webxdc updates from contacts who are not group members
- fix memory leak on account switching
- update translations
- update to core95


## v1.32.0
2022-07

- show post address in mailinglist's profile
- AEAP: show confirmation dialog before changing e-mail address
- AEAP: add a device message after changing e-mail address
- AEAP replaces e-mail addresses only in verified groups for now
- fix opening experimental encrypted accounts
- fix: handle updates for not yet downloaded webxdc instances
- fix: better information on several configuration and non-delivery errors
- fix accessibility hint in multi-select chat list title
- update translations, revise english source
- update to core90


## v1.31.0 Testflight
2022-07

- experimental "Automatic E-mail Address Porting" (AEAP):
  You can configure a new address now, and when receivers get messages
  they will automatically recognize your moving to a new address
- multi-select in chat list: long-tap a chat and select more chats
  for deletion, pinning or archiving
- add 'reply privately' option to group chats
- add search to full-message-views and help
- make bot-commands such as /echo clickable
- adapt document gallery view to system text size
- cleanup series of webxdc-info-messages
- show document and chat name in webxdc titles
- add menu entry access the webxdc's source code
- send normal messages with higher priority than read receipts
- improve chat encryption info, make it easier to find contacts without keys
- improve error reporting when creating a folder fails
- allow mailto: links in webxdc
- combine read receipts and webxdc updates and avoid sending too many messages
- message lines starting with `>` are sent as quotes to non-Delta-Chat clients
- support IMAP ID extension that is required by some providers
- disable gesture to close webxdc to avoid confusion with gestures inside webxdc
- show webxdc icon in quoted webxdc messages
- info messages can be selected in multi-select
- fix: make chat names always searchable
- fix: do not reset database if backup cannot be decrypted
- fix: do not add legacy info-messages on resending webxdc
- fix: let "Only Fetch from DeltaChat Folder" ignore other folders
- fix: Autocrypt Setup Messages updates own key immediately
- fix: do not skip Sent and Spam folders on gmail
- fix: cleanup read-receipts saved by gmail to the Sent folder
- fix: handle decryption errors explicitly and don't get confused by encrypted mail attachments
- fix: repair encrypted mails "mixed up" by Google Workspace "Append footer" function
- fix: use same contact-color if email address differ only in upper-/lowercase
- fix scroll-down button visibility
- fix: allow DeltaChat folder being hidden
- fix: cleanup read receipts storage
- fix: mailing list: remove square-brackets only for first name
- fix: do not use footers from mailinglists as the contact status
- update provider database, add hermes.radio subdomains
- update translations
- update to core88


## v1.30.1
2022-05

- speed up loading of chat messages by a factor of 20
- speed up finding the correct server after logging in
- speed up marking messages as being seen and use fewer network data by batch processing
- speed up messages deletion and use fewer network data for that
- speed up message receiving a bit
- speed up various parts by caching config values
- speed up chat list loading massively
- speed up checking for new messages in background
- revamped welcome screen
- archived+muted chats are no longer unarchived when new messages arrive;
  this behavior is also known by other messengers
- improve voice-over navigation in chat
- add support for webxdc messages
- fix: do not create empty contact requests with "setup changed" messages;
  instead, send a "setup changed" message into all chats we share with the peer
- fix an issue where the app crashes when trying to export a backup
- fix outgoing messages appearing twice with Amazon SES
- fix unwanted deletion of messages that have no Message-ID set or are duplicated otherwise
- fix: assign replies from a different email address to the correct chat
- fix: assign outgoing private replies to the correct chat
- fix: ensure ephemeral timer is started eventually also on rare states
- fix: do not try to use stale SMTP connections
- fix: retry message sending automatically and do not wait for the next message being sent
- fix a bug where sometimes the file extension of a long filename containing a dot was cropped
- fix messages being treated as spam by placing small MIME-headers before the larger Autocrypt:-header
- fix: keep track of QR code joins in database to survive restarts
- fix: automatically accept chats with outgoing messages
- fix connectivity view's "One moment..." message being stuck when there is no network
- fix: select Chinese Traditional and Chinese Simplified accordingly
- fix several issues when checking for new messages in background
- fix: update chat when adding something from the share-extension
- fix scroll-down button not always appearing as expected
- fix: connect to notification service as soon as possible even if there is no network on initial startup
- fix: disable zoom in connectivity view
- fix layout of info-messages in dark-mode
- fix: show download failures
- fix: send locations in the background regardless of other sending activity
- fix rare crashes when stopping IMAP and SMTP
- fix correct message escaping consisting of a dot in SMTP protocol
- fix rendering of quotes in QR code descriptions
- fix: accessibility: do not stop VoiceOver output after sending a voice-message
- various improvements for the VoiceOver navigation in a chat
- fixed memory leaks in chats
- fix wallpaper disappearing sometimes
- fix app crash after providing camera permissions
- fix: allow playing voice messages in background
- fix some scrolling issues in chat view
- fix multi-select message layout (time was sometimes truncated)
- add finnish translation, update other translations
- update provider database
- update to core80


## v1.28.1
2022-02

- fix some missing chatlist updates
- update translations


## v1.28.0
2022-01

- add option to create encrypted database at "Add Account",
  the database passphrase is generated automatically and is stored in the system's keychain,
  subsequent versions will probably get more options to handle passphrases
- add writing support for supported mailinglist types; other mailinglist types stay read-only
- add an option to define a background image that is used in all chats then :)
- "Message Info" show routes
- add option "Your Profile Info / Password and Account / Only Fetch from DeltaChat Folder";
  this is useful if you can configure your server to move chat messages to the DeltaChat folder
- add "Search" and "Mute" as separate buttons to the chat profiles
- the connectivity status now also shows if notifications work as expected
- improve accessibility for the chat requests button bar
- semi-transparent chat input bar at the bottom of the chat view
- show chat title in delete confirmation dialog
- speed up opening chats
- explicit "Watch Inbox folder" and "Watch DeltaChat folder" settings no longer required;
  the folders are watched automatically as needed
- to safe traffic and connections, "Advanced / Watch Sent Folder" is disabled by default;
  as all other IMAP folders, the folder is still checked on a regular base
- detect correctly signed messages from Thunderbird and show them as such
- synchronize Seen status across devices
- more reliable group memberlist and group avatar updates
- recognize MS Exchange read receipts as such
- fix leaving groups
- fix unread count issues in account switcher
- fix scroll-down button for chat requests
- fix layout issues of the chat message input bar in phone's landscape orientation
- add Bulgarian translations, update other translations and local help
- update provider-database
- update to core75


## v1.26.2
2021-12

- re-layout all QR codes and unify appearance among the different platforms
- show when a contact was "Last seen" in the contact's profile
- group creation: skip presetting a draft that is deleted most times anyway
- auto-generated avatars are displayed similar across all platforms now
- speed up returning to chat list
- fix chat assignment when forwarding
- fix group-related system messages appearing as normal messages in multi-device setups
- fix removing members if the corresponding messages arrive disordered
- fix potential issue with disappearing avatars on downgrades
- update translations
- update to core70


## v1.24.5
2021-11

- fix missing stickers, image and video messages on iOS 15
- fix "copy to clipboard" for video chat invites
- update translations
- using core65


## v1.24.4
2021-11

- fix accidental disabling of ephemeral timers when a message is not auto-downloaded
- fix: apply existing ephemeral timer also to partially downloaded messages;
  after full download, the ephemeral timer starts over
- update translations and local help
- update to core65


## v1.24.3
2021-11

- fix messages added on scanning the QR code of an contact
- fix incorrect assignment of Delta Chat replies to classic email threads
- update translations and local help


## v1.24.1
2021-11

- new "In-Chat Search" added; tap the corresponding option in the profile
- new option "Auto-Download Messages": Define the max. messages size to be downloaded automatically -
  larger messages, as videos or large images, can be downloaded manually by a simple tap then
- new: much easier joining of groups via qr-code: nothing blocks
  and you get all progress information in the immediately created group
- new: get warnings before your server runs out of space (if quota is supported by your provider)
- messages are marked as "being read" already when the first recipient opened the message
  (before, that requires 50% of the recipients to open the message)
- contact requests are notified as usual now
- add an option to copy a contact's email address to the clipboard
- force strict certificate checks when a strict certificate was seen on first login
- do not forward group names on forwarding messages
- "Broadcast Lists", as known from other messengers, added as an experimental feature
  (you can enable it at "Settings / Advanced")
- fix: disappearing messages timer now synced more reliable in groups
- fix: improve detection of some mailing list names
- fix "QR process failed" error
- fix DNS and certificate issues
- fix: if account creation was aborted, go to the previously selected account, not to the first
- fix: update app badge counter on archiving a chat directly
- fix: reduce memory consumption of share extension
- fix: update search result when messages update
- fix requesting camera permissions on some devices
- fix: use correct margins on phones with a notch
- fix: update chat profile when chat changes remotely
- fix: no more screen flickering when deleting a chat
- update provider-database
- update translations and local help


## v1.22.1
2021-08

- fix: always reconnect if account creation was cancelled
- update translations


## v1.22.0
2021-08

- added: connectivity view shows quota information, if supported by the provider
- fix account migration, updates are displayed instantly now
- fix forwarding mails containing only quotes
- fix ordering of some system messages
- fix handling of gmail labels
- fix connectivity display for outgoing messages
- fix acceping mailing lists
- fix drafts popping up as message bubbles
- fix connectivity info updates
- update translations and provider database


## v1.21.1 Testflight
2021-08

- fix: avoid possible data loss when the app was not closed gracefully before;
  this bug was introduced in 1.21.0 and not released outside testing groups -
  thanks to all testers!


## 1.21.0 Testflight
2021-07

- added: multi-account functionality: add and switch accounts from the settings
- added: every new "contact request" is shown as a separate chat now,
  you can block or accept or archive or pin them
  (old contact requests are available in "Archived Chats")
- added: the title bar shows if the app is not connected
- added: a tap in the title bar shows connectivity details (also available in settings)
- added: allow defining a video chat instance (eg. any jitsi instance)
- added: send video chat invites
- added: receive video chat invites as such
- added: offer a button for quick scrolling down in a chat
- deactivate and reactivate your own QR codes by just scanning them
- quotes can now refer messages from other chats
- do not show signature in "Saved Messages"
- revert sharing webp files as stickers
- fix date labels stuck in the seventies sometimes
- fix "show in chat"
- fix sharing issues
- fix: crash in gallery
- fix message input bar and share layout for iPad
- fix: keep keyboard open after cancelling drafts and quotes 
- fix displaying of small images
- fix more scrolling issues


## 1.20.5
2021-06

- show status/footer messages in contact profiles
- show stickers as such
- send memojis as stickers
- open chat at the first unread message
- fix downscaling images
- fix outgoing messages popping up in "Saved messages" for some providers
- fix: do not allow deleting contacts with ongoing chats
- fix: ignore drafts folder when scanning
- fix: scan folders also when inbox is not watched
- fix scrolling issues
- fix: not not stack chats on tapping notifications
- fix: show warning if camera access is denied
- fix: do not hide keyboard after sending a message
- fix: hide keyboard when tapping on a search result
- improve error handling and logging
- update translations, local help and provider database


## 1.20.4
2021-05

- fix: remove notifications if the corresponding chat is archived
- fix: less 0xdead10cc exceptions, mark background threads as such
- update translations


## 1.20.3
2021-05

- fix "show in chat" function in profile's gallery and document views
- fix: less 0xdead10cc exceptions in background
- update dependencies
- update translations


## 1.20.2
2021-05

- show total playback time of audio files before starting playback
- show location icon beside messages containing locations
- improve layout of delivery information inside bubbles
- fix: do not start location manager when location streaming is disabled
- fix: do not send read receipts when the screen is off
- fix: delete notifications if the corresponding chat is deleted
- fix: target background issues
- fix crash when receiving some special messages                                
- fix downloading some messages multiple times                                  
- fix formatting of read receipt texts  
- update translations


## 1.20.0
2021-05

- opening the contact request chat marks all contact requests as noticed
  and removes the sticky hint from the chatlist
- if "Show classic mails" is enabled,
  the contact request hint in the corresponding chat
- speed up global search
- improve display of small images
- fix: filter contact list for adding members to verified groups
- fix: re-add headlines for every day
- fix: register for notifications also after qr-code account scanning
- fix a rare crash on chat deletion
- fix: update chat on forwarding to saved-messages
- fix: make links and default user actions work in contact requests
- add Chinese, French, Indonesian, Polish and Ukrainian local help, update other translations


## 1.19.1 Testflight
2021-04

- speed improvements
- fix a rare crash in chatlist


## 1.19.0 Testflight
2021-04

- show answers to generic support-addresses as info@company.com in context
- allow different sender for answers to support-addresses as info@company.com
- show multiple notifications
- group notifications by chats
- speed up chatlist update and global search
- improve detection of quotes
- improve background fetching
- ignore classical mails from spam-folder
- make log accessible on configure at "Log in to your Server / Advanced"
- fix showing configure errors
- add Czech translation, update other translations


## 1.17.1 Testflight
2021-03

- new mailinglist and better bot support
- more reliable notifications about every 20 minutes, typically faster
- tapping notification opens the corresponding chat
- more information and images shown in notifications
- add option to view original-/html-mails
- check all imap folders for new messages from time to time
- allow dialing on tapping a phone number
- use more colors for user avatars
- improve e-mail compatibility
- improve animations and scrolling
- improve compatibility with Outlook.com
  and other providers changing message headers
- scale avatars based on media_quality, fix avatar rotation
- export backups as .tar files
- enable strict TLS for known providers by default
- improve and harden secure join
- show warning for unsupported audio formats
- fix send button state after video draft has been added
- fix background crash
- fix read receipts
- fix decoding of attachment filenames
- fix: exclude muted chats from notified-list
- fix: do not return quoted messages from the trash chat
- much more bug fixes
- add Khmer, Persian, Arabic, Kurdish, Sardinian translations, update other translations
- add Czech local help, update other local help


## 1.16.0
2021-02

- new staging area: images and other files
  can be reviewed and sent together with a description now
- show in chat: go to the the corresponding message
  directly from images or documents in the gallery
- new, redesigned context menus in chat, gallery and document view -
  long-tap a message to feel the difference
- multi-select in chat: long-tap a message and select more messages
  for deletion or forwarding
- improve several accessibility items and texts
- improve keyboard layouts
- fix: profile images can now always be cropped after selection
- fix: hints in empty chats are no longer truncated
- fix swipe-to-reply icon for iOS 11 and 12
- more bug fixes
- update translations and local help


## 1.14.4
2020-12

- fix scrolling bug on ios 14.2
- update translations


## 1.14.3
2020-11

- fix bug that could lead to empty messages being sent
- update translations


## 1.14.2
2020-11

- fix issues when combining bubbles of the same sender
- update translations


## 1.14.1
2020-11

- new swipe-to-reply option
- show impact of the "Delete messages from server" option more clearly
- fix: do not fetch from INBOX if "Watch Inbox folder" is disabled
  and do not fetch messages arriving before re-enabling
- fix: do not use STARTTLS when PLAIN connection is requested
  and do not allow downgrade if STARTTLS is not available
- fix: make "nothing found" hints always visible
- fix: update selected avatars immediately
- update translations


## 1.14.0
2020-11

- disappearing messages: select for any chat the lifetime of the messages
- scroll chat to search result
- fast scrolling through all chat-messages by long tapping the scrollbar
- show quotes in messages as such
- add known contacts from the IMAP-server to the local addressbook on configure
- enable encryption in groups if preferred by the majority of recipients
  (previously, encryption was only enabled if everyone preferred it)
- speed up configuration
- try multiple servers from autoconfig
- check system clock and app date for common issues
- improve multi-device notification handling
- improve detection and handling of video and audio messages
- hide unused functions in "Saved messages" and "Device chat" profiles
- bypass some limits for maximum number of recipients
- add option to show encryption info for a contact
- fix launch if there is an ongoing process
- fix errors that are not shown during configuring
- fix mistakenly unarchived chats
- fix: tons of improvements affecting sending and receiving messages, see
  https://github.com/deltachat/deltachat-core-rust/blob/master/CHANGELOG.md
- update provider database and dependencies
- add Slovak translation, update other translations


## 1.12.3
2020-08

- allow importing backups in the upcoming .tar format
- remove X-Mailer debug header
- try various server domains on configuration
- improve guessing message types from extension
- improve member selection in verified groups
- fix threading in interaction with non-delta-clients
- fix showing unprotected subjects in encrypted messages
- more fixes, update provider database and dependencies


## 1.12.2
2020-08

- add last chats to share suggestions
- fix improvements for sending larger mails
- fix a crash related to muted chats
- fix incorrect dimensions sometimes reported for images
- improve linebreak-handling in HTML mails
- improve footer detection in plain text email
- fix deletion of multiple messages
- more bug fixes


## 1.12.0
2020-07

- use native camera, improve video recording
- streamline profile views and show the number of items
- option to enlarge profile image
- show a device message when the password was changed on the server
- show experimental disappearing-messages state in chat's title bar
- improve sending large messages and GIF messages
- improve receiving messages
- improve error handling when there is no network
- allow avatar deletion in profile and in groups
- fix gallery dark-mode
- fix login issue on ios 11
- more bug fixes


## 1.10.1
2020-07

- new launchscreen
- improve overall stability
- improve message processing
- disappearing messags added as an experimental feature


## 1.10.0
2020-06

- with this version, Delta Chat enters a whole new level of speed,
  messages will be downloaded and sent way faster -
  technically, this was introduced by using so called "async-processing"
- share images and other content from other apps to Delta Chat
- show animated GIF directly in chat
- reworked gallery and document view
- select outgoing media quality
- mute chats
- if a message cannot be delivered to a recipient
  and the server replies with an error report message,
  the error is shown beside the message itself in more cases
- default to "Strict TLS" for some known providers
- improve reconnection handling
- improve interaction with conventional email programs
  by showing better subjects
- improve adding group members
- fix landscape appearance
- fix issues with database locking
- fix importing addresses
- fix memory leaks
- more bug fixes


## v1.8.1
2020-05

- add option for automatic deletion of messages after a given timespan;
  messages can be deleted from device and/or server
- switch to ecc keys; ecc keys are much smaller and faster
  and safe traffic and time this way
- new welcome screen
- add an option to create an account by scanning a qr code, of course,
  this has to be supported by the used provider
- rework qr-code scanning: there is now one view with two tabs
- improve interaction with traditional mail clients
- improve avatar handling on ipad
- debug and log moved to "Settings / Advanced / View log"
- bug fixes
- add Indonesian translation, update other translations


## v1.3.0
2020-03-26

- add global search for chats, contacts, messages - just swipe down in the chatlist
- show padlock beside encrypted messages
- tweak checkmarks for "delivered" and "read by recipient"
- add option "Settings / Advanced / On-demand location streaming" -
  once enabled, you can share your location with all group members by
  taping on the "Attach" icon in a group
- add gallery-options to chat-profiles
- on forwarding, "Saved messages" will be always shown at the top of the list
- streamline confirmation dialogs on chat creation and on forwarding to "Saved messages"
- faster contact-suggestions, improved search for contacts
- improve interoperability eg. with Cyrus server
- fix group creation if group was created by non-delta clients
- fix showing replies from non-delta clients
- fix crash when using empty groups
- several other fixes
- update translations and help


## v1.2.1
2020-03-04

- on log in, for known providers, detailed information are shown if needed;
- in these cases, also the log in is faster
  as needed settings are available in-app
- save traffic: messages are downloaded only if really needed,
- chats can now be pinned so that they stay sticky atop of the chat list
- integrate the help to the app
  so that it is also available when the device is offline
- a 'setup contact' qr scan is now instant and works even when offline -
  the verification is done in background
- unified 'send message' option in all user profiles
- rework user and group profiles
- add options to manage keys at "Settings/Autocrypt/Advanced"
- fix updating names from incoming mails
- fix encryption to Ed25519 keys that will be used in one of the next releases
- several bug fixes, eg. on sending and receiving messages, see
  https://github.com/deltachat/deltachat-core-rust/blob/master/CHANGELOG.md#1250
  for details on that
- add Croatian and Esperanto translations, update other translations

The changes have been done by Alexander Krotov, Allan Nordhøy, Ampli-fier,
Angelo Fuchs, Andrei Guliaikin, Asiel Díaz Benítez, Besnik, Björn Petersen,
ButterflyOfFire, Calbasi, cloudieg, Dmitry Bogatov, dorheim, Emil Lefherz,
Enrico B., Ferhad Necef, Florian Bruhin, Floris Bruynooghe, Friedel Ziegelmayer,
Heimen Stoffels, Hocuri, Holger Krekel, Jikstra, Lin Miaoski, Moo, nayooti,
Nico de Haen, Ole Carlsen, Osoitz, Ozancan Karataş, Pablo, Paula Petersen,
Pedro Portela, polo lancien, Racer1, Simon Laux, solokot, Waldemar Stoczkowski,
Xosé M. Lamas, Zkdc


## v1.1.1
2020-02-02

- fix string shown on requesting permissions


## v1.1.0
2020-01-29

- add a document picker to allow sending files
- show video thumbnails
- support memoji and other images pasted from the clipboard
- improve image quality
- reduce traffic by combining read receipts and some other tweaks
- fix deleting messages from server
- add Korean, Serbian, Tamil, Telugu, Svedish and Bokmål translations
- several bug fixes


## v1.0.2
2020-01-09

- fix crashes on iPad


## v1.0.1
2020-01-07

- handle various qr-code formats
- allow creation of verified groups
- improve wordings on requesting permissions
- bug fixes


## v1.0.0
2019-12-23

Finally, after months of coding and fixing bugs, here it is:
Delta Chat for iOS 1.0 :)

- support for user avatars: select your profile image
  at "settings / my profile info"
  and it will be sent out to people you write to
- previously selected avatars will not be used automatically,
  you have to select a new avatar
- introduce a new "Device Chat" that informs the user about app changes
  and, in the future, problems on the device
- rename the "Me"-chat to "Saved messages",
  add a fresh icon and make it visible by default
- update translations
- bug fixes

The changes of this version and the last beta versions have been done by
Alexander Krotov, Allan Nordhøy, Ampli-fier, Andrei Guliaikin,
Asiel Díaz Benítez, Besnik, Björn Petersen, ButterflyOfFire, Calbasi, cyBerta,
Daniel Boehrsi, Dmitry Bogatov, dorheim, Emil Lefherz, Enrico B., Ferhad Necef,
Florian Bruhin, Floris Bruynooghe, Friedel Ziegelmayer, Heimen Stoffels, Hocuri,
Holger Krekel, Jikstra, Lars-Magnus Skog, Lin Miaoski, Moo, Nico de Haen,
Ole Carlsen, Osoitz, Ozancan Karataş, Pablo, Pedro Portela, polo lancien,
Racer1, Simon Laux, solokot, Waldemar Stoczkowski, Xosé M. Lamas, Zkdc


## v0.960.0
2019-11-24

- allow picking a profile-image for yourself;
  the image will be sent to recipients in one of the next updates:
- streamline group-profile and advanced-loging-settings
- show 'Automatic' for unset advanced-login-settings
- show used settings below advanced-login-setting
- add global option to disable notifications
- update translations
- various bug fixes


## v0.950.0
2019-11-05

- move folder settings to account settings
- improve scanning of qr-codes
- update translations
- various bug fixes


## v0.940.2
2019-10-31

- add "dark mode" for all views
- if a message contains an email, this can be used to start a chat directly
- add "delete mails from server" options
  to "your profile info / password and account"
- add option to delete a single message
- if "show classic emails" is set to "all",
  emails pop up as contact requests directly in the chatlist
- update translations
- various bug fixes


## v0.930.0
2019-10-22

- add "send copy to self" switch
- play voice messages and other audio
- show descriptions for images, video and other files
- show correct delivery states
- show forwarded messages as such
- improve group editing
- show number of unread messages
- update translations
- various bug fixes


## v0.920.0
2019-10-10

- show text sent together with images or files
- improve onboarding error messages
- various bug fixes


## v0.910.0
2019-10-07

- after months of hard work, this release is finally
  based on the new rust-core that brings improved security and speed,
  solves build-problems and also makes future developments much easier.
  there is much more to tell on that than fitting reasonably in a changelog :)
- start writing a changelog
- hide bottom-bar in subsequent views
- fix a bug that makes port and other advaced settings unchangeable after login
- disable dark-mode in the chat view for now
- update translations

The changes have been done Alexander Krotov, Andrei Guliaikin,
Asiel Díaz Benítez, Besnik, Björn Petersen, Calbasi, cyBerta, Dmitry Bogatov,
dorheim, Enrico B., Ferhad Necef, Florian Bruhin, Floris Bruynooghe,
Friedel Ziegelmayer, Heimen Stoffels, Hocuri, Holger Krekel, Jikstra,
Jonas Reinsch, Lars-Magnus Skog, Lin Miaoski, Moo, nayooti, Ole Carlsen,
Osoitz, Ozancan Karataş, Pedro Portela, polo lancien, Racer1, Simon Laux,
solokot, Waldemar Stoczkowski, Zkdc  <|MERGE_RESOLUTION|>--- conflicted
+++ resolved
@@ -16,13 +16,10 @@
 - Fix: Make calendar files available as an attachment
 - Fix transparency of larger stickers
 - Fix: do not show letter icon for partially downloaded messages
-<<<<<<< HEAD
 - Fix: notifications now show up while the app is inactive in foreground (eg when in the app switcher)
-=======
 - Fix group creation and verification issues
 - Update translations and local help
 - Update to core 2.18.0
->>>>>>> 16eca744
 
 
 ## v2.11.0
